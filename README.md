# PyO3 Asyncio

[![Actions Status](https://github.com/awestlake87/pyo3-asyncio/workflows/CI/badge.svg)](https://github.com/awestlake87/pyo3-asyncio/actions)
[![codecov](https://codecov.io/gh/awestlake87/pyo3-asyncio/branch/master/graph/badge.svg)](https://codecov.io/gh/awestlake87/pyo3-asyncio)
[![crates.io](http://meritbadge.herokuapp.com/pyo3-asyncio)](https://crates.io/crates/pyo3-asyncio)
[![minimum rustc 1.46](https://img.shields.io/badge/rustc-1.46+-blue.svg)](https://rust-lang.github.io/rfcs/2495-min-rust-version.html)

[Rust](http://www.rust-lang.org/) bindings for [Python](https://www.python.org/)'s [Asyncio Library](https://docs.python.org/3/library/asyncio.html). This crate facilitates interactions between Rust Futures and Python Coroutines and manages the lifecycle of their corresponding event loops.

* PyO3 Project: [Homepage](https://pyo3.rs/) | [GitHub](https://github.com/PyO3/pyo3)

* PyO3 Asyncio API Documentation: [stable](https://docs.rs/pyo3-asyncio/) | [master](https://awestlake87.github.io/pyo3-asyncio/master/doc)

* Guide for Async / Await [stable](https://pyo3.rs/v0.13.2/ecosystem/async-await.html) | [main](https://pyo3.rs/main/ecosystem/async-await.html)

* Contributing Notes: [github](https://github.com/awestlake87/pyo3-asyncio/blob/master/Contributing.md)

> PyO3 Asyncio is a _brand new_ part of the broader PyO3 ecosystem. Feel free to open any issues for feature requests or bugfixes for this crate.

## Known Problems

This library can give spurious failures during finalization prior to PyO3 release `v0.13.2`. Make sure your PyO3 dependency is up-to-date!

## Quickstart

### Rust Applications
Here we initialize the runtime, import Python's `asyncio` library and run the given future to completion using Python's default `EventLoop` and `async-std`. Inside the future, we convert `asyncio` sleep into a Rust future and await it.

More details on the usage of this library can be found in the [API docs](https://awestlake87.github.io/pyo3-asyncio/master/doc).

<<<<<<< HEAD
```rust no_run
use std::convert::TryFrom;

use pyo3::prelude::*;

fn main() {
    Python::with_gil(|py| {
        // Initialize the runtime
        pyo3_asyncio::with_runtime(py, || {
            let asyncio: PyObject = py.import("asyncio")?.into();
            
            // Run the event loop until the given future completes
            pyo3_asyncio::async_std::run_until_complete(py, async move {
                Python::with_gil(|py| {
                    // convert asyncio.sleep into a Rust Future
                    pyo3_asyncio::PyFuture::try_from(
                        asyncio.call_method1(
                            py, 
                            "sleep", 
                            (1.into_py(py),)
                        )?
                        .as_ref(py)
                    )
                })?
                .await?;

                Ok(())
            })?;

            Ok(())
        })
        .map_err(|e| {
            e.print_and_set_sys_last_vars(py);  
        })
        .unwrap();
=======
```rust
use pyo3::prelude::*;

#[pyo3_asyncio::async_std::main]
async fn main() -> PyResult<()> {
    let fut = Python::with_gil(|py| {
        let asyncio = py.import("asyncio")?;

        // convert asyncio.sleep into a Rust Future
        pyo3_asyncio::into_future(asyncio.call_method1("sleep", (1.into_py(py),))?)
    })?;

    fut.await?;

    Ok(())
}
```

The same application can be written to use `tokio` instead using the `#[pyo3_asyncio::tokio::main]`
attribute.

```rust
use pyo3::prelude::*;

#[pyo3_asyncio::tokio::main]
async fn main() -> PyResult<()> {
    let fut = Python::with_gil(|py| {
        let asyncio = py.import("asyncio")?;

        // convert asyncio.sleep into a Rust Future
        pyo3_asyncio::into_future(asyncio.call_method1("sleep", (1.into_py(py),))?)
    })?;

    fut.await?;

    Ok(())
}
```

### PyO3 Native Rust Modules

PyO3 Asyncio can also be used to write native modules with async functions.

Add the `[lib]` section to `Cargo.toml` to make your library a `cdylib` that Python can import.
```toml
[lib]
name = "my_async_module"
crate-type = ["cdylib"]
```

Make your project depend on `pyo3` with the `extension-module` feature enabled and select your
`pyo3-asyncio` runtime:

For `async-std`:
```toml
[dependencies]
pyo3 = { version = "0.13", features = ["extension-module"] }
pyo3-asyncio = { version = "0.13", features = ["async-std-runtime"] }
async-std = "1.9"
```

For `tokio`:
```toml
[dependencies]
pyo3 = { version = "0.13", features = ["extension-module"] }
pyo3-asyncio = { version = "0.13", features = ["tokio-runtime"] }
tokio = "1.4"
```

Export an async function that makes use of `async-std`:

```rust
//! lib.rs

use pyo3::{prelude::*, wrap_pyfunction};

#[pyfunction]
fn rust_sleep(py: Python) -> PyResult<PyObject> {
    pyo3_asyncio::async_std::into_coroutine(py, async {
        async_std::task::sleep(std::time::Duration::from_secs(1)).await;
        Ok(Python::with_gil(|py| py.None()))
    })
}

#[pymodule]
fn my_async_module(py: Python, m: &PyModule) -> PyResult<()> {
    pyo3_asyncio::try_init(py)?;

    m.add_function(wrap_pyfunction!(rust_sleep, m)?)?;

    Ok(())
}

```

If you want to use `tokio` instead, here's what your module should look like:

```rust
//! lib.rs

use pyo3::{prelude::*, wrap_pyfunction};

#[pyfunction]
fn rust_sleep(py: Python) -> PyResult<PyObject> {
    pyo3_asyncio::tokio::into_coroutine(py, async {
        tokio::time::sleep(std::time::Duration::from_secs(1)).await;
        Ok(Python::with_gil(|py| py.None()))
>>>>>>> e78aaa82
    })
}

#[pymodule]
fn my_async_module(py: Python, m: &PyModule) -> PyResult<()> {
    pyo3_asyncio::try_init(py)?;
    // Tokio needs explicit initialization before any pyo3-asyncio conversions.
    // The module import is a prime place to do this.
    pyo3_asyncio::tokio::init_multi_thread_once();

    m.add_function(wrap_pyfunction!(rust_sleep, m)?)?;

    Ok(())
}

```

Build your module and rename `libmy_async_module.so` to `my_async_module.so`
```bash
cargo build --release && mv target/release/libmy_async_module.so target/release/my_async_module.so
```

Now, point your `PYTHONPATH` to the directory containing `my_async_module.so`, then you'll be able 
to import and use it:

```bash
$ PYTHONPATH=target/release python3
Python 3.8.5 (default, Jan 27 2021, 15:41:15) 
[GCC 9.3.0] on linux
Type "help", "copyright", "credits" or "license" for more information.
>>> import asyncio
>>> from my_async_module import rust_sleep
>>> 
>>> # should sleep for 1s
>>> asyncio.get_event_loop().run_until_complete(rust_sleep())
>>>
```

> Note that we are using `EventLoop.run_until_complete` here instead of the newer `asyncio.run`. That is because `asyncio.run` will set up its own internal event loop that `pyo3_asyncio` will not be aware of. For this reason, running `pyo3_asyncio` conversions through `asyncio.run` is not currently supported.
> 
> This restriction may be lifted in a future release.

## MSRV
Currently the MSRV for this library is 1.46.0, _but_ if you don't need to use the `async-std-runtime`
feature, you can use rust 1.45.0. 
> `async-std` depends on `socket2` which fails to compile under 1.45.0.<|MERGE_RESOLUTION|>--- conflicted
+++ resolved
@@ -28,43 +28,6 @@
 
 More details on the usage of this library can be found in the [API docs](https://awestlake87.github.io/pyo3-asyncio/master/doc).
 
-<<<<<<< HEAD
-```rust no_run
-use std::convert::TryFrom;
-
-use pyo3::prelude::*;
-
-fn main() {
-    Python::with_gil(|py| {
-        // Initialize the runtime
-        pyo3_asyncio::with_runtime(py, || {
-            let asyncio: PyObject = py.import("asyncio")?.into();
-            
-            // Run the event loop until the given future completes
-            pyo3_asyncio::async_std::run_until_complete(py, async move {
-                Python::with_gil(|py| {
-                    // convert asyncio.sleep into a Rust Future
-                    pyo3_asyncio::PyFuture::try_from(
-                        asyncio.call_method1(
-                            py, 
-                            "sleep", 
-                            (1.into_py(py),)
-                        )?
-                        .as_ref(py)
-                    )
-                })?
-                .await?;
-
-                Ok(())
-            })?;
-
-            Ok(())
-        })
-        .map_err(|e| {
-            e.print_and_set_sys_last_vars(py);  
-        })
-        .unwrap();
-=======
 ```rust
 use pyo3::prelude::*;
 
@@ -172,7 +135,6 @@
     pyo3_asyncio::tokio::into_coroutine(py, async {
         tokio::time::sleep(std::time::Duration::from_secs(1)).await;
         Ok(Python::with_gil(|py| py.None()))
->>>>>>> e78aaa82
     })
 }
 
