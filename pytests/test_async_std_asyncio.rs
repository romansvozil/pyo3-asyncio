mod common;

use std::{rc::Rc, time::Duration};

use async_std::task;
use pyo3::{prelude::*, types::PyType, wrap_pyfunction};

#[pyfunction]
#[allow(deprecated)]
fn sleep_into_coroutine(py: Python, secs: &PyAny) -> PyResult<PyObject> {
    let secs = secs.extract()?;

    pyo3_asyncio::async_std::into_coroutine(py, async move {
        task::sleep(Duration::from_secs(secs)).await;
        Python::with_gil(|py| Ok(py.None()))
    })
}

#[pyfunction]
fn sleep<'p>(py: Python<'p>, secs: &'p PyAny) -> PyResult<&'p PyAny> {
    let secs = secs.extract()?;

    pyo3_asyncio::async_std::future_into_py(py, async move {
        task::sleep(Duration::from_secs(secs)).await;
        Python::with_gil(|py| Ok(py.None()))
    })
}

#[pyo3_asyncio::async_std::test]
async fn test_into_coroutine() -> PyResult<()> {
    let fut = Python::with_gil(|py| {
        let sleeper_mod = PyModule::new(py, "rust_sleeper")?;

        sleeper_mod.add_wrapped(wrap_pyfunction!(sleep_into_coroutine))?;

        let test_mod = PyModule::from_code(
            py,
            common::TEST_MOD,
            "test_into_coroutine_mod.py",
            "test_into_coroutine_mod",
        )?;

        pyo3_asyncio::async_std::into_future(test_mod.call_method1(
            "sleep_for_1s",
            (sleeper_mod.getattr("sleep_into_coroutine")?,),
        )?)
    })?;

    fut.await?;

    Ok(())
}

#[pyo3_asyncio::async_std::test]
async fn test_future_into_py() -> PyResult<()> {
    let fut = Python::with_gil(|py| {
        let sleeper_mod = PyModule::new(py, "rust_sleeper")?;

        sleeper_mod.add_wrapped(wrap_pyfunction!(sleep))?;

        let test_mod = PyModule::from_code(
            py,
            common::TEST_MOD,
            "test_future_into_py_mod.py",
            "test_future_into_py_mod",
        )?;

        pyo3_asyncio::async_std::into_future(
            test_mod.call_method1("sleep_for_1s", (sleeper_mod.getattr("sleep")?,))?,
        )
    })?;

    fut.await?;

    Ok(())
}

#[pyo3_asyncio::async_std::test]
async fn test_async_sleep() -> PyResult<()> {
    let asyncio =
        Python::with_gil(|py| py.import("asyncio").map(|asyncio| PyObject::from(asyncio)))?;

    task::sleep(Duration::from_secs(1)).await;

    Python::with_gil(|py| {
        pyo3_asyncio::async_std::into_future(asyncio.as_ref(py).call_method1("sleep", (1.0,))?)
    })?
    .await?;

    Ok(())
}

#[pyo3_asyncio::async_std::test]
fn test_blocking_sleep() -> PyResult<()> {
    common::test_blocking_sleep()
}

#[pyo3_asyncio::async_std::test]
async fn test_into_future() -> PyResult<()> {
    common::test_into_future(Python::with_gil(|py| {
        pyo3_asyncio::async_std::get_current_loop(py)
            .unwrap()
            .into()
    }))
    .await
}

#[pyo3_asyncio::async_std::test]
async fn test_into_future_0_13() -> PyResult<()> {
    common::test_into_future_0_13().await
}

#[pyo3_asyncio::async_std::test]
async fn test_other_awaitables() -> PyResult<()> {
    common::test_other_awaitables(Python::with_gil(|py| {
        pyo3_asyncio::async_std::get_current_loop(py)
            .unwrap()
            .into()
    }))
    .await
}

#[pyo3_asyncio::async_std::test]
async fn test_panic() -> PyResult<()> {
    let fut = Python::with_gil(|py| -> PyResult<_> {
        pyo3_asyncio::async_std::into_future(pyo3_asyncio::async_std::future_into_py(py, async {
            panic!("this panic was intentional!")
        })?)
    })?;

    match fut.await {
        Ok(_) => panic!("coroutine should panic"),
        Err(e) => Python::with_gil(|py| {
            if e.is_instance::<pyo3_asyncio::err::RustPanic>(py) {
                Ok(())
            } else {
                panic!("expected RustPanic err")
            }
        }),
    }
}

#[pyo3_asyncio::async_std::test]
async fn test_local_future_into_py() -> PyResult<()> {
    Python::with_gil(|py| {
        let non_send_secs = Rc::new(1);

        let py_future = pyo3_asyncio::async_std::local_future_into_py(py, async move {
            async_std::task::sleep(Duration::from_secs(*non_send_secs)).await;
            Ok(Python::with_gil(|py| py.None()))
        })?;

        pyo3_asyncio::async_std::into_future(py_future)
    })?
    .await?;

    Ok(())
}

<<<<<<< HEAD
#[allow(deprecated)]
fn main() -> pyo3::PyResult<()> {
    pyo3::prepare_freethreaded_python();

    Python::with_gil(|py| {
        // into_coroutine requires the 0.13 API
        pyo3_asyncio::try_init(py)?;
        pyo3_asyncio::async_std::run(py, pyo3_asyncio::testing::main())
    })
=======
#[pyo3_asyncio::async_std::test]
async fn test_cancel() -> PyResult<()> {
    let py_future = Python::with_gil(|py| {
        pyo3_asyncio::async_std::into_coroutine(py, async {
            async_std::task::sleep(Duration::from_secs(1)).await;
            Ok(Python::with_gil(|py| py.None()))
        })
    })?;

    if let Err(e) = Python::with_gil(|py| -> PyResult<_> {
        py_future.as_ref(py).call_method0("cancel")?;
        pyo3_asyncio::into_future(py_future.as_ref(py))
    })?
    .await
    {
        Python::with_gil(|py| -> PyResult<()> {
            assert!(py
                .import("asyncio.exceptions")?
                .getattr("CancelledError")?
                .downcast::<PyType>()
                .unwrap()
                .is_instance(e.pvalue(py))?);
            Ok(())
        })?;
    } else {
        panic!("expected CancelledError");
    }

    Ok(())
>>>>>>> 6a2bec92
}<|MERGE_RESOLUTION|>--- conflicted
+++ resolved
@@ -157,29 +157,19 @@
     Ok(())
 }
 
-<<<<<<< HEAD
-#[allow(deprecated)]
-fn main() -> pyo3::PyResult<()> {
-    pyo3::prepare_freethreaded_python();
-
-    Python::with_gil(|py| {
-        // into_coroutine requires the 0.13 API
-        pyo3_asyncio::try_init(py)?;
-        pyo3_asyncio::async_std::run(py, pyo3_asyncio::testing::main())
-    })
-=======
 #[pyo3_asyncio::async_std::test]
 async fn test_cancel() -> PyResult<()> {
-    let py_future = Python::with_gil(|py| {
-        pyo3_asyncio::async_std::into_coroutine(py, async {
+    let py_future = Python::with_gil(|py| -> PyResult<PyObject> {
+        Ok(pyo3_asyncio::async_std::future_into_py(py, async {
             async_std::task::sleep(Duration::from_secs(1)).await;
             Ok(Python::with_gil(|py| py.None()))
-        })
+        })?
+        .into())
     })?;
 
     if let Err(e) = Python::with_gil(|py| -> PyResult<_> {
         py_future.as_ref(py).call_method0("cancel")?;
-        pyo3_asyncio::into_future(py_future.as_ref(py))
+        pyo3_asyncio::async_std::into_future(py_future.as_ref(py))
     })?
     .await
     {
@@ -197,5 +187,15 @@
     }
 
     Ok(())
->>>>>>> 6a2bec92
+}
+
+#[allow(deprecated)]
+fn main() -> pyo3::PyResult<()> {
+    pyo3::prepare_freethreaded_python();
+
+    Python::with_gil(|py| {
+        // into_coroutine requires the 0.13 API
+        pyo3_asyncio::try_init(py)?;
+        pyo3_asyncio::async_std::run(py, pyo3_asyncio::testing::main())
+    })
 }